--- conflicted
+++ resolved
@@ -6,7 +6,7 @@
     metadata::BasicTypes,
     schema::{ConfigRef, ConfigSchema},
     value::{Map, Pointer, StrValue, Value, ValueOrigin, WithOrigin},
-    DeserializeConfig, ParseError, ParseErrors,
+    DeserializeConfig, DeserializeConfigError, ParseError, ParseErrors,
 };
 
 #[macro_use]
@@ -222,7 +222,7 @@
 
     fn with_context<R>(
         &self,
-        action: impl FnOnce(DeserializeContext<'_>) -> Option<R>,
+        action: impl FnOnce(DeserializeContext<'_>) -> Result<R, DeserializeConfigError>,
     ) -> Result<R, ParseErrors> {
         let mut errors = ParseErrors::default();
         let prefix = self.config_ref.prefix();
@@ -234,12 +234,7 @@
             metadata,
             &mut errors,
         );
-<<<<<<< HEAD
-        action(ctx).ok_or_else(|| {
-=======
-
-        context.preprocess_and_deserialize::<C>().map_err(|_| {
->>>>>>> 95768961
+        action(ctx).map_err(|_| {
             if errors.len() == 0 {
                 errors.push(ParseError::generic(prefix.to_owned(), metadata));
             }
@@ -255,8 +250,9 @@
     ///
     /// Returns errors encountered during parsing. This list of errors is as full as possible (i.e.,
     /// there is no short-circuiting on encountering an error).
+    #[allow(clippy::redundant_closure_for_method_calls)] // doesn't work as an fn pointer because of the context lifetime
     pub fn parse(self) -> Result<C, ParseErrors> {
-        self.with_context(C::deserialize_config)
+        self.with_context(|ctx| ctx.preprocess_and_deserialize::<C>())
     }
 }
 
@@ -380,7 +376,33 @@
         }
     }
 
-<<<<<<< HEAD
+    /// Wraps secret string values into `Value::SecretString(_)`.
+    fn mark_secrets(&mut self, schema: &ConfigSchema) {
+        for (prefix, config_data) in schema.iter_ll() {
+            let Some(Self {
+                inner: Value::Object(config_object),
+                ..
+            }) = self.get_mut(prefix)
+            else {
+                continue;
+            };
+
+            for param in config_data.metadata.params {
+                if !param.deserializer.type_qualifiers().is_secret {
+                    continue;
+                }
+                let Some(value) = config_object.get_mut(param.name) else {
+                    continue;
+                };
+
+                if let Value::String(str) = &mut value.inner {
+                    str.make_secret();
+                }
+                // TODO: log warning otherwise
+            }
+        }
+    }
+
     /// Removes all values that do not correspond to canonical params or their ancestors.
     fn collect_garbage(
         &mut self,
@@ -410,32 +432,6 @@
             count
         } else {
             0
-=======
-    /// Wraps secret string values into `Value::SecretString(_)`.
-    fn mark_secrets(&mut self, schema: &ConfigSchema) {
-        for (prefix, config_data) in schema.iter() {
-            let Some(Self {
-                inner: Value::Object(config_object),
-                ..
-            }) = self.get_mut(prefix)
-            else {
-                continue;
-            };
-
-            for param in config_data.metadata.params {
-                if !param.deserializer.type_qualifiers().is_secret {
-                    continue;
-                }
-                let Some(value) = config_object.get_mut(param.name) else {
-                    continue;
-                };
-
-                if let Value::String(str) = &mut value.inner {
-                    str.make_secret();
-                }
-                // TODO: log warning otherwise
-            }
->>>>>>> 95768961
         }
     }
 
