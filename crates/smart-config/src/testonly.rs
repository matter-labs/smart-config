//! Test-only functionality shared among multiple test modules.

use std::{
    any::Any,
    collections::{HashMap, HashSet},
    fmt, mem,
    net::{IpAddr, Ipv4Addr, SocketAddr},
    num::NonZeroUsize,
    path::PathBuf,
    str::FromStr,
    sync::Arc,
    time::Duration,
};

use anyhow::Context as _;
use assert_matches::assert_matches;
use secrecy::{ExposeSecret, SecretString};
use serde::{de::Error as DeError, Deserialize, Serialize};

use crate::{
    de::{self, DeserializeContext, DeserializeParam, DeserializerOptions, Serde, WellKnown},
    fallback,
    fallback::FallbackSource,
<<<<<<< HEAD
    metadata::{SizeUnit, TimeUnit},
    validation::NotEmpty,
=======
    metadata::{BasicTypes, ConfigMetadata, ParamMetadata, SizeUnit, TimeUnit},
    testing,
>>>>>>> 9bfc0ca1
    value::{FileFormat, Value, ValueOrigin, WithOrigin},
    visit::{ConfigVisitor, VisitConfig},
    ByteSize, ConfigSource, DescribeConfig, DeserializeConfig, Environment, ErrorWithOrigin, Json,
    ParseErrors,
};

#[derive(Debug, PartialEq, Eq, Hash, Serialize, Deserialize)]
#[serde(rename_all = "snake_case")]
pub(crate) enum SimpleEnum {
    #[serde(alias = "first_choice")]
    First,
    Second,
}

impl WellKnown for SimpleEnum {
    type Deserializer = Serde![str];
    const DE: Self::Deserializer = Serde![str];
}

#[derive(Debug, PartialEq, Serialize, Deserialize)]
pub(crate) struct TestParam {
    pub int: u64,
    #[serde(default)]
    pub bool: bool,
    pub string: String,
    pub optional: Option<i64>,
    #[serde(default)]
    pub array: Vec<u32>,
    #[serde(default)]
    pub repeated: HashSet<SimpleEnum>,
}

impl WellKnown for TestParam {
    type Deserializer = Serde![object];
    const DE: Self::Deserializer = Serde![object];
}

#[derive(Debug, PartialEq, DescribeConfig, DeserializeConfig)]
#[config(crate = crate)]
pub(crate) struct ValueCoercingConfig {
    pub param: TestParam,
    #[config(default)]
    pub set: HashSet<u64>,
    #[config(default)]
    pub repeated: Vec<TestParam>,
}

#[derive(Debug, PartialEq, DescribeConfig, DeserializeConfig)]
#[config(crate = crate)]
pub(crate) struct NestedConfig {
    #[config(rename = "renamed", alias = "enum")]
    pub simple_enum: SimpleEnum,
    #[config(default_t = 42)]
    pub other_int: u32,
    #[config(default)]
    pub map: HashMap<String, u32>,
}

impl NestedConfig {
    pub(crate) fn default_nested() -> Self {
        Self {
            simple_enum: SimpleEnum::First,
            other_int: 23,
            map: HashMap::new(),
        }
    }
}

#[derive(Debug, PartialEq, DescribeConfig, DeserializeConfig)]
#[config(crate = crate)]
pub(crate) struct ConfigWithNesting {
    pub value: u32,
    #[config(default, alias = "alias")]
    pub merged: String,
    #[config(nest, alias = "nest")]
    pub nested: NestedConfig,
}

#[derive(Debug, PartialEq, DescribeConfig, DeserializeConfig)]
#[config(crate = crate, tag = "type")]
pub(crate) enum EnumConfig {
    /// Empty variant.
    #[config(rename = "first")]
    First,
    /// Variant wrapping a flattened config.
    Nested(NestedConfig),
    #[config(alias = "Fields", alias = "With")]
    WithFields {
        #[config(default)]
        string: Option<String>,
        #[config(default_t = true)]
        flag: bool,
        #[config(default_t = HashSet::from([23, 42]))]
        set: HashSet<u32>,
    },
}

#[derive(Debug, PartialEq, DescribeConfig, DeserializeConfig)]
#[config(crate = crate, tag = "version", rename_all = "snake_case")]
pub(crate) enum RenamedEnumConfig {
    V0,
    #[config(alias = "previous")]
    V1 {
        int: u64,
    },
    #[config(default)]
    V2 {
        str: String,
    },
}

#[derive(Debug, PartialEq, DescribeConfig, DeserializeConfig)]
#[config(crate = crate)]
pub(crate) struct CompoundConfig {
    #[config(nest)]
    pub nested: NestedConfig,
    #[config(nest)]
    pub nested_opt: Option<NestedConfig>,
    #[config(rename = "default", nest, default = NestedConfig::default_nested)]
    pub nested_default: NestedConfig,
    #[config(flatten)]
    pub flat: NestedConfig,
}

#[derive(Debug, PartialEq, DescribeConfig, DeserializeConfig)]
#[config(crate = crate, derive(Default))]
pub(crate) struct DefaultingConfig {
    #[config(default_t = 12)]
    pub int: u32,
    pub float: Option<f64>,
    #[config(default_t = Some("https://example.com/".into()))]
    pub url: Option<String>,
    #[config(default, with = de::Delimited(","))]
    pub set: HashSet<SimpleEnum>,
}

#[derive(Debug, PartialEq, DescribeConfig, DeserializeConfig)]
#[config(crate = crate)]
pub(crate) struct KvTestConfig {
    #[config(default_t = -3)]
    pub nested_int: i32,
    #[config(nest)]
    pub nested: DefaultingConfig,
}

#[derive(Debug, PartialEq, DescribeConfig, DeserializeConfig)]
#[config(crate = crate, tag = "kind", derive(Default))]
pub(crate) enum DefaultingEnumConfig {
    First,
    #[config(default)]
    Second {
        #[config(default_t = 123)]
        int: u32,
    },
}

#[derive(Debug, Default, PartialEq, Serialize, Deserialize)]
#[serde(transparent)]
pub(crate) struct MapOrString(pub HashMap<String, u64>);

impl WellKnown for MapOrString {
    type Deserializer = Serde![str];
    const DE: Self::Deserializer = Serde![str];
}

impl FromStr for MapOrString {
    type Err = anyhow::Error;

    fn from_str(s: &str) -> Result<Self, Self::Err> {
        let entries = s.split(',').map(|entry| {
            let (key, value) = entry.split_once('=').context("incorrect entry")?;
            let value: u64 = value.parse().context("invalid value")?;
            anyhow::Ok((key.to_owned(), value))
        });
        entries.collect::<anyhow::Result<_>>().map(Self)
    }
}

#[derive(Debug)]
struct StringLen;

impl DeserializeParam<usize> for StringLen {
    const EXPECTING: BasicTypes = BasicTypes::STRING;

    fn deserialize_param(
        &self,
        ctx: DeserializeContext<'_>,
        param: &'static ParamMetadata,
    ) -> Result<usize, ErrorWithOrigin> {
        let de = ctx.current_value_deserializer(param.name)?;
        let len = String::deserialize(de)?.len();
        if len > 5 {
            return Err(DeError::custom("string is too long"));
        }
        Ok(len)
    }

    fn serialize_param(&self, &param: &usize) -> serde_json::Value {
        "_".repeat(param).into()
    }
}

#[derive(Debug, PartialEq, DescribeConfig, DeserializeConfig)]
#[config(crate = crate)]
pub(crate) struct ConfigWithComplexTypes {
    #[config(default_t = 4.2)]
    pub float: f32,
    #[config(with = de::Delimited(","))]
    pub array: [NonZeroUsize; 2],
    pub choices: Option<Vec<SimpleEnum>>,
    #[config(with = de::Optional(Serde![float]))]
    pub assumed: Option<serde_json::Value>,
    #[config(default_t = Duration::from_millis(100), with = TimeUnit::Millis)]
    pub short_dur: Duration,
    #[config(default_t = Duration::from_secs(5), alias = "long_timeout")]
    pub long_dur: Duration,
    #[config(default_t = "./test".into())]
    pub path: PathBuf,
    #[config(with = de::Optional(SizeUnit::MiB))]
    #[config(default_t = Some(128 * SizeUnit::MiB))]
    pub memory_size_mb: Option<ByteSize>,
    pub disk_size: Option<ByteSize>,
    #[config(default, with = de::Delimited(":"))]
    pub paths: Vec<PathBuf>,
    #[config(default, with = de::OrString(Serde![object]))]
    pub map_or_string: MapOrString,
    #[config(default_t = Ipv4Addr::LOCALHOST.into())]
    pub ip_addr: IpAddr,
    #[config(default_t = ([192, 168, 0, 1], 3000).into())]
    pub socket_addr: SocketAddr,
    #[config(default, with = StringLen)]
    pub with_custom_deserializer: usize,
}

#[derive(Debug, PartialEq, DescribeConfig, DeserializeConfig)]
#[config(crate = crate)]
pub(crate) struct ComposedConfig {
    #[config(default)]
    pub arrays: HashSet<[u64; 2]>,
    #[config(default)]
    pub durations: Vec<Duration>,
    #[config(default, with = de::Delimited(","))]
    pub delimited_durations: Vec<Duration>,
    #[config(default)]
    pub map_of_sizes: HashMap<String, ByteSize>,
    #[config(default)]
    pub map_of_ints: HashMap<u64, Duration>,
    #[config(default, with = de::Entries::WELL_KNOWN.named("val", "timeout"))]
    pub entry_map: HashMap<u64, Duration>,
    #[config(default, with = de::Entries::WELL_KNOWN.named("method", "priority"))]
    pub entry_slice: Box<[(String, i32)]>,
}

#[derive(Debug, DescribeConfig, DeserializeConfig)]
#[config(crate = crate)]
pub(crate) struct SecretConfig {
    pub key: SecretString,
    pub opt: Option<SecretString>,
    #[config(secret)]
    pub path: Option<PathBuf>,
    /// We need to override the default deserializer to be able to read from string.
    #[config(default, secret, with = de::OrString(()))]
    pub int: u64,
    #[config(default_t = vec![1], secret, with = de::Delimited(","))]
    pub seq: Vec<u64>,
}

#[derive(DescribeConfig, DeserializeConfig)]
#[config(crate = crate)]
pub(crate) struct NestedAliasedConfig {
    #[config(default, alias = "string")]
    pub str: String,
}

#[derive(DescribeConfig, DeserializeConfig)]
#[config(crate = crate)]
pub(crate) struct AliasedConfig {
    pub int: u32,
    #[config(nest, alias = "nest")]
    pub nested: NestedAliasedConfig,
    #[config(flatten)]
    pub flat: NestedAliasedConfig,
}

const STR_SOURCE: &'static dyn FallbackSource =
    &fallback::Manual::new("filtered 'SMART_CONFIG_STR' env var", || {
        fallback::Env("SMART_CONFIG_STR")
            .provide_value()
            .filter(|val| val.inner.as_plain_str() != Some("unset"))
    });

#[derive(DescribeConfig, DeserializeConfig)]
#[config(crate = crate)]
pub(crate) struct ConfigWithFallbacks {
    #[config(default_t = 42, fallback = &fallback::Env("SMART_CONFIG_INT"))]
    pub int: u32,
    #[config(fallback = STR_SOURCE)]
    pub str: Option<SecretString>,
}

#[derive(Debug, DescribeConfig, DeserializeConfig)]
#[config(crate = crate)]
#[config(validate(Self::validate_len, "`len` must match `secret` length"))]
pub(crate) struct ConfigWithValidations {
    #[config(
        validate(..1_000),
        validate(ConfigWithValidations::is_not_cursed, "must not be cursed")
    )]
    pub len: usize,
    pub secret: SecretString,
    #[config(default_t = vec![1, 2, 3], validate(NotEmpty))]
    pub numbers: Vec<u32>,
}

impl ConfigWithValidations {
    fn validate_len(&self) -> Result<(), ErrorWithOrigin> {
        if self.len != self.secret.expose_secret().len() {
            return Err(DeError::custom("`len` doesn't correspond to `secret`"));
        }
        Ok(())
    }

    #[allow(clippy::trivially_copy_pass_by_ref)] // required by the predicate fn signature
    fn is_not_cursed(&value: &usize) -> bool {
        value % 1_000 != 666
    }
}

#[derive(Debug, DescribeConfig, DeserializeConfig)]
#[config(crate = crate)]
pub(crate) struct ConfigWithNestedValidations {
    #[config(nest)]
    pub nested: ConfigWithValidations,
}

pub(crate) fn wrap_into_value(env: Environment) -> WithOrigin {
    let map = env.into_contents().inner;
    let map = map.into_iter().map(|(key, value)| {
        (
            key,
            WithOrigin {
                inner: value.inner.into(),
                origin: value.origin,
            },
        )
    });

    WithOrigin {
        inner: Value::Object(map.collect()),
        origin: Arc::default(),
    }
}

pub(crate) fn test_deserialize<C: DeserializeConfig>(val: &WithOrigin) -> Result<C, ParseErrors> {
    let mut errors = ParseErrors::default();
    let de_options = DeserializerOptions::default();
    let ctx = DeserializeContext::new(
        &de_options,
        val,
        String::new(),
        &C::DESCRIPTION,
        &mut errors,
    );
    C::deserialize_config(ctx).map_err(|_| errors)
}

pub(crate) fn test_deserialize_missing<C: DeserializeConfig>() -> Result<C, ParseErrors> {
    let mut errors = ParseErrors::default();
    let de_options = DeserializerOptions::default();
    let val = WithOrigin::new(Value::Null, Arc::default());
    let ctx = DeserializeContext::new(
        &de_options,
        &val,
        "test".into(),
        &C::DESCRIPTION,
        &mut errors,
    );
    C::deserialize_config(ctx).map_err(|_| errors)
}

pub(crate) fn extract_json_name(source: &ValueOrigin) -> &str {
    if let ValueOrigin::File {
        name,
        format: FileFormat::Json,
    } = source
    {
        name
    } else {
        panic!("unexpected source, expected JSON file: {source:?}");
    }
}

pub(crate) fn extract_env_var_name(source: &ValueOrigin) -> &str {
    let ValueOrigin::Path { path, source } = source else {
        panic!("unexpected source: {source:?}");
    };
    assert_matches!(source.as_ref(), ValueOrigin::EnvVars);
    path
}

pub(crate) fn serialize_to_json<C: DeserializeConfig>(
    config: &C,
) -> serde_json::Map<String, serde_json::Value> {
    struct SerializingVisitor {
        metadata: &'static ConfigMetadata,
        json: serde_json::Map<String, serde_json::Value>,
    }

    impl ConfigVisitor for SerializingVisitor {
        fn visit_tag(&mut self, variant_index: usize) {
            let tag = self.metadata.tag.unwrap();
            let tag_name = tag.param.name;
            let tag_value = tag.variants[variant_index].name;
            self.json.insert(tag_name.to_owned(), tag_value.into());
        }

        fn visit_param(&mut self, param_index: usize, value: &dyn Any) {
            let param = &self.metadata.params[param_index];
            let value = param.deserializer.serialize_param(value);
            self.json.insert(param.name.to_owned(), value);
        }

        fn visit_nested_config(&mut self, config_index: usize, config: &dyn VisitConfig) {
            let nested_metadata = &self.metadata.nested_configs[config_index];
            let prev_metadata = mem::replace(&mut self.metadata, nested_metadata.meta);

            if nested_metadata.name.is_empty() {
                config.visit_config(self);
            } else {
                let mut prev_json = mem::take(&mut self.json);
                config.visit_config(self);
                prev_json.insert(
                    nested_metadata.name.to_owned(),
                    mem::take(&mut self.json).into(),
                );
                self.json = prev_json;
            }

            self.metadata = prev_metadata;
        }
    }

    let mut visitor = SerializingVisitor {
        metadata: &C::DESCRIPTION,
        json: serde_json::Map::default(),
    };
    config.visit_config(&mut visitor);
    visitor.json
}

pub(crate) fn test_config_roundtrip<C>(config: &C) -> serde_json::Map<String, serde_json::Value>
where
    C: DeserializeConfig + PartialEq + fmt::Debug,
{
    let json = serialize_to_json(config);
    let config_copy: C = testing::test(Json::new("test.json", json.clone())).unwrap();
    assert_eq!(config_copy, *config);
    json
}

#[cfg(test)]
mod tests {
    use super::*;

    #[test]
    fn default_is_derived_as_expected() {
        let config = DefaultingConfig::default();
        assert_eq!(config.int, 12);
        assert_eq!(config.url.unwrap(), "https://example.com/");
        assert!(config.set.is_empty());

        let config = DefaultingEnumConfig::default();
        assert_eq!(config, DefaultingEnumConfig::Second { int: 123 });
    }
}<|MERGE_RESOLUTION|>--- conflicted
+++ resolved
@@ -21,13 +21,9 @@
     de::{self, DeserializeContext, DeserializeParam, DeserializerOptions, Serde, WellKnown},
     fallback,
     fallback::FallbackSource,
-<<<<<<< HEAD
-    metadata::{SizeUnit, TimeUnit},
-    validation::NotEmpty,
-=======
     metadata::{BasicTypes, ConfigMetadata, ParamMetadata, SizeUnit, TimeUnit},
     testing,
->>>>>>> 9bfc0ca1
+    validation::NotEmpty,
     value::{FileFormat, Value, ValueOrigin, WithOrigin},
     visit::{ConfigVisitor, VisitConfig},
     ByteSize, ConfigSource, DescribeConfig, DeserializeConfig, Environment, ErrorWithOrigin, Json,
