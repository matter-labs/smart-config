//! Configuration metadata.

use std::{any, borrow::Cow, fmt};

use crate::de::_private::ErasedDeserializer;

#[cfg(test)]
mod tests;
#[doc(hidden)] // used in the derive macro
pub mod validation;

/// Metadata for a configuration (i.e., a group of related parameters).
#[derive(Debug, Clone)]
pub struct ConfigMetadata {
    /// Type of this configuration.
    pub ty: RustType,
    /// Help regarding the config itself.
    pub help: &'static str,
    /// Parameters included in the config.
    pub params: &'static [ParamMetadata],
    /// Nested configs included in the config.
    pub nested_configs: &'static [NestedConfigMetadata],
}

impl ConfigMetadata {
    #[allow(dead_code)] // FIXME: ???
    pub(crate) fn help_header(&self) -> Option<&'static str> {
        let first_line = self.help.lines().next()?;
        first_line.strip_prefix("# ")
    }
}

/// Metadata for a specific configuration parameter.
#[derive(Debug, Clone, Copy)]
pub struct ParamMetadata {
    /// Canonical param name in the config sources. Not necessarily the Rust field name!
    pub name: &'static str,
    /// Param aliases.
    pub aliases: &'static [&'static str],
    /// Human-readable param help parsed from the doc comment.
    pub help: &'static str,
    /// Name of the param field in Rust code.
    pub rust_field_name: &'static str,
    /// Rust type of the parameter.
    pub rust_type: RustType,
    /// Basic type(s) expected by the param deserializer.
    pub expecting: BasicTypes,
    #[doc(hidden)] // implementation detail
    pub deserializer: &'static dyn ErasedDeserializer,
    #[doc(hidden)] // implementation detail
    pub default_value: Option<fn() -> Box<dyn fmt::Debug>>,
}

impl ParamMetadata {
    /// Returns the default value for the param.
    pub fn default_value(&self) -> Option<impl fmt::Debug + '_> {
        self.default_value.map(|value_fn| value_fn())
    }
}

/// Representation of a Rust type.
#[derive(Clone, Copy)]
pub struct RustType {
    id: fn() -> any::TypeId,
    name_in_code: &'static str,
}

impl fmt::Debug for RustType {
    fn fmt(&self, formatter: &mut fmt::Formatter<'_>) -> fmt::Result {
        formatter.write_str(self.name_in_code)
    }
}

impl PartialEq for RustType {
    fn eq(&self, other: &Self) -> bool {
        self.id == other.id
    }
}

impl RustType {
    /// Creates a new type.
    pub const fn of<T: 'static>(name_in_code: &'static str) -> Self {
        Self {
            id: any::TypeId::of::<T>,
            name_in_code,
        }
    }

    pub(crate) fn id(&self) -> any::TypeId {
        (self.id)()
    }

    /// Returns the name of this type as specified in code.
    pub const fn name_in_code(&self) -> &'static str {
        self.name_in_code
    }
}

/// Set of one or more basic types in the JSON object model.
#[derive(Clone, Copy, PartialEq, Eq, Hash)]
pub struct BasicTypes(u8);

impl BasicTypes {
    /// Boolean value.
    pub const BOOL: Self = Self(1);
    /// Integer value.
    pub const INTEGER: Self = Self(2);
    /// Floating-point value.
    pub const FLOAT: Self = Self(4 | 2);
    /// String.
    pub const STRING: Self = Self(8);
    /// Array of values.
    pub const ARRAY: Self = Self(16);
    /// Object / map of values.
    pub const OBJECT: Self = Self(32);
    /// Any value.
    pub const ANY: Self = Self(63);

    const COMPONENTS: &'static [(Self, &'static str)] = &[
        (Self::BOOL, "Boolean"),
        (Self::INTEGER, "integer"),
        (Self::FLOAT, "float"),
        (Self::STRING, "string"),
        (Self::ARRAY, "array"),
        (Self::OBJECT, "object"),
    ];

    pub(crate) const fn from_raw(raw: u8) -> Self {
        assert!(raw != 0, "Raw `BasicTypes` cannot be 0");
        assert!(
            raw <= Self::ANY.0,
            "Unused set bits in `BasicTypes` raw value"
        );
        Self(raw)
    }

    #[doc(hidden)] // should only be used via macros
    pub const fn raw(self) -> u8 {
        self.0
    }

    /// Returns a union of two sets of basic types.
    #[must_use]
    pub const fn or(self, rhs: Self) -> Self {
        Self(self.0 | rhs.0)
    }

    pub(crate) fn and(self, rhs: Self) -> Option<Self> {
        let raw = self.0 & rhs.0;
        (raw > 0).then_some(Self(raw))
    }

    /// Checks whether the `needle` is fully contained in this set.
    pub const fn contains(self, needle: Self) -> bool {
        self.0 & needle.0 == needle.0
    }
}

impl fmt::Display for BasicTypes {
    fn fmt(&self, formatter: &mut fmt::Formatter<'_>) -> fmt::Result {
        if *self == Self::ANY {
            formatter.write_str("any")
        } else {
            let mut is_empty = true;
            for &(component, name) in Self::COMPONENTS {
                if self.contains(component) {
                    if !is_empty {
                        formatter.write_str(" | ")?;
                    }
                    formatter.write_str(name)?;
                    is_empty = false;
                }
            }
            Ok(())
        }
    }
}

impl fmt::Debug for BasicTypes {
    fn fmt(&self, formatter: &mut fmt::Formatter<'_>) -> fmt::Result {
        fmt::Display::fmt(self, formatter)
    }
}

/// Human-readable description for a Rust type used in configuration parameter (Boolean value, integer, string etc.).
#[derive(Debug, Clone, Default)]
pub struct TypeQualifiers {
    description: Option<Cow<'static, str>>,
    unit: Option<UnitOfMeasurement>,
    pub(crate) is_secret: bool,
}

impl TypeQualifiers {
    pub(crate) const fn new(description: &'static str) -> Self {
        Self {
            description: Some(Cow::Borrowed(description)),
            unit: None,
            is_secret: false,
        }
    }

    pub(crate) const fn secret() -> Self {
        Self {
            description: None,
            unit: None,
            is_secret: true,
        }
    }

    pub(crate) fn dynamic(description: String) -> Self {
        Self {
            description: Some(description.into()),
            unit: None,
            is_secret: false,
        }
    }

    /// Adds a unit of measurement.
    #[must_use]
    pub const fn with_unit(mut self, unit: UnitOfMeasurement) -> Self {
        self.unit = Some(unit);
        self
    }

<<<<<<< HEAD
    /// Gets the description.
    pub fn description(&self) -> Option<&str> {
        self.description.as_deref()
    }

    /// Gets the unit of measurement.
    pub fn unit(&self) -> Option<UnitOfMeasurement> {
        self.unit
=======
    /// Marks the value as secret.
    #[must_use]
    pub const fn with_secret(mut self) -> Self {
        self.is_secret = true;
        self
>>>>>>> 95768961
    }
}

impl fmt::Display for TypeQualifiers {
    fn fmt(&self, formatter: &mut fmt::Formatter<'_>) -> fmt::Result {
        if let Some(description) = &self.description {
            write!(formatter, ", {description}")?;
        }
        if let Some(unit) = self.unit {
            write!(formatter, " [unit: {unit}]")?;
        }
        Ok(())
    }
}

/// Mention of a nested configuration within a configuration.
#[derive(Debug, Clone, Copy)]
pub struct NestedConfigMetadata {
    /// Name of the config in config sources. Empty for flattened configs. Not necessarily the Rust field name!
    pub name: &'static str,
    /// Name of the config field in Rust code.
    pub rust_field_name: &'static str,
    /// Config metadata.
    pub meta: &'static ConfigMetadata,
}

/// Unit of time measurement.
#[derive(Debug, Clone, Copy, PartialEq, Eq, Hash)]
#[non_exhaustive]
pub enum TimeUnit {
    /// Millisecond (0.001 seconds).
    Millis,
    /// Base unit – second.
    Seconds,
    /// Minute (60 seconds).
    Minutes,
    /// Hour (3,600 seconds).
    Hours,
    /// Day (86,400 seconds).
    Days,
    // No larger units since they are less useful and may be ambiguous (e.g., is a month 30 days? is a year 365 days or 365.25...)
}

impl TimeUnit {
    pub(crate) fn plural(self) -> &'static str {
        match self {
            TimeUnit::Millis => "milliseconds",
            TimeUnit::Seconds => "seconds",
            TimeUnit::Minutes => "minutes",
            TimeUnit::Hours => "hours",
            TimeUnit::Days => "days",
        }
    }
}

impl fmt::Display for TimeUnit {
    fn fmt(&self, formatter: &mut fmt::Formatter<'_>) -> fmt::Result {
        formatter.write_str(self.plural())
    }
}

/// Unit of byte size measurement.
#[derive(Debug, Clone, Copy, PartialEq, Eq, Hash)]
#[non_exhaustive]
pub enum SizeUnit {
    /// Base unit – bytes.
    Bytes,
    /// Binary kilobyte (aka kibibyte) = 1,024 bytes.
    KiB,
    /// Binary megabyte (aka mibibyte) = 1,048,576 bytes.
    MiB,
    /// Binary gigabyte (aka gibibyte) = 1,073,741,824 bytes.
    GiB,
}

impl SizeUnit {
    pub(crate) const fn plural(self) -> &'static str {
        match self {
            Self::Bytes => "bytes",
            Self::KiB => "kilobytes",
            Self::MiB => "megabytes",
            Self::GiB => "gigabytes",
        }
    }

    pub(crate) const fn bytes_in_unit(self) -> u64 {
        match self {
            Self::Bytes => 1,
            Self::KiB => 1_024,
            Self::MiB => 1_024 * 1_024,
            Self::GiB => 1_024 * 1_024 * 1_024,
        }
    }
}

impl fmt::Display for SizeUnit {
    fn fmt(&self, formatter: &mut fmt::Formatter<'_>) -> fmt::Result {
        formatter.write_str(self.plural())
    }
}

/// General unit of measurement.
#[derive(Debug, Clone, Copy, PartialEq, Eq, Hash)]
#[non_exhaustive]
pub enum UnitOfMeasurement {
    /// Unit of time measurement.
    Time(TimeUnit),
    /// Unit of byte size measurement.
    ByteSize(SizeUnit),
}

impl fmt::Display for UnitOfMeasurement {
    fn fmt(&self, formatter: &mut fmt::Formatter<'_>) -> fmt::Result {
        match self {
            Self::Time(unit) => fmt::Display::fmt(unit, formatter),
            Self::ByteSize(unit) => fmt::Display::fmt(unit, formatter),
        }
    }
}

impl From<TimeUnit> for UnitOfMeasurement {
    fn from(unit: TimeUnit) -> Self {
        Self::Time(unit)
    }
}

impl From<SizeUnit> for UnitOfMeasurement {
    fn from(unit: SizeUnit) -> Self {
        Self::ByteSize(unit)
    }
}<|MERGE_RESOLUTION|>--- conflicted
+++ resolved
@@ -222,22 +222,21 @@
         self
     }
 
-<<<<<<< HEAD
-    /// Gets the description.
-    pub fn description(&self) -> Option<&str> {
-        self.description.as_deref()
-    }
-
-    /// Gets the unit of measurement.
-    pub fn unit(&self) -> Option<UnitOfMeasurement> {
-        self.unit
-=======
     /// Marks the value as secret.
     #[must_use]
     pub const fn with_secret(mut self) -> Self {
         self.is_secret = true;
         self
->>>>>>> 95768961
+    }
+
+    /// Gets the description.
+    pub fn description(&self) -> Option<&str> {
+        self.description.as_deref()
+    }
+
+    /// Gets the unit of measurement.
+    pub fn unit(&self) -> Option<UnitOfMeasurement> {
+        self.unit
     }
 }
 
