//! Configuration deserialization logic.
//!
//! # How it works
//!
//! [`DeserializeConfig`] derive macro visits all config parameters invoking associated [`DeserializeParam`]
//! implementations. Unlike `serde` deserialization, deserialization does not stop early on error (we want to get
//! errors for all params). Nested / flattened configs do not use `serde` either for a couple of reasons:
//!
//! - To reach all params regardless of encountered errors as mentioned above
//! - `serde` sometimes collects params in intermediate containers (e.g., in structs with `#[serde(flatten)]`
//!   or in tagged enums), which leads to param deserialization potentially getting broken in unpredictable ways.
//!
//! So, each config param is deserialized in isolation from an optional [`Value`] [`WithOrigin`]
//! encapsulated in [`DeserializeContext`].
//!
//! # Deserializers
//!
//! The default deserializer is extracted from the param type with the help of [`WellKnown`] trait.
//! If you have a custom type defined locally which you want to use in configs, the easiest solution
//! would be to implement `WellKnown` for it.
//! Alternatively, it's possible to specify a custom deserializer using `#[config(with = _)]` attribute.
//!
//! ## Universal deserializers
//!
//! [`Serde`](struct@Serde) (usually instantiated via [the eponymous macro](macro@Serde)) can deserialize
//! any param implementing [`serde::Deserialize`]. An important caveat is that these deserializers require
//! the input `Value` to be present; otherwise, they'll fail with a "missing value" error. As such,
//! for [`Option`]al types, it's necessary to wrap a deserializer in the [`Optional`] decorator.
//!
//! ## Durations and byte sizes
//!
//! [`Duration`]s and [`ByteSize`]s can be deserialized in two ways:
//!
//! - By default, they are deserialized from an integer + unit either encapsulated in a string like "200ms" or
//!   in a single-key object like `{ "mb": 4 }`. See [`WithUnit`] for more details.
//! - Alternatively, [`TimeUnit`](crate::metadata::TimeUnit) and [`SizeUnit`](crate::metadata::SizeUnit) can be used
//!   on `Duration`s and `ByteSize`s, respectively.
//!
//! [`Duration`]: std::time::Duration
//! [`ByteSize`]: crate::ByteSize

use std::sync::Arc;

use serde::de::Error as DeError;

use self::deserializer::ValueDeserializer;
pub use self::{
    deserializer::DeserializerOptions,
    macros::Serde,
<<<<<<< HEAD
    param::{DeserializeParam, Optional, OrString, Qualified, Serde, WellKnown, WithDefault},
    repeated::{Delimited, Repeated},
=======
    param::{
        Delimited, DeserializeParam, Optional, OrString, Qualified, Serde, WellKnown, WithDefault,
    },
    units::WithUnit,
>>>>>>> 5c2fd5c4
};
use crate::{
    error::{ErrorWithOrigin, LocationInConfig, LowLevelError},
    metadata::{BasicTypes, ConfigMetadata, ParamMetadata},
    value::{Pointer, Value, ValueOrigin, WithOrigin},
    DescribeConfig, Json, ParseError, ParseErrors,
};

#[doc(hidden)]
pub mod _private;
mod deserializer;
mod macros;
mod param;
#[cfg(feature = "primitive-types")]
mod primitive_types_impl;
mod repeated;
#[cfg(test)]
mod tests;
mod units;

/// Context for deserializing a configuration.
#[derive(Debug)]
pub struct DeserializeContext<'a> {
    de_options: &'a DeserializerOptions,
    root_value: &'a WithOrigin,
    path: String,
    patched_current_value: Option<&'a WithOrigin>,
    current_config: &'static ConfigMetadata,
    location_in_config: Option<LocationInConfig>,
    errors: &'a mut ParseErrors,
}

impl<'a> DeserializeContext<'a> {
    pub(crate) fn new(
        de_options: &'a DeserializerOptions,
        root_value: &'a WithOrigin,
        path: String,
        current_config: &'static ConfigMetadata,
        errors: &'a mut ParseErrors,
    ) -> Self {
        Self {
            de_options,
            root_value,
            path,
            patched_current_value: None,
            current_config,
            location_in_config: None,
            errors,
        }
    }

    fn child(
        &mut self,
        path: &str,
        location_in_config: Option<LocationInConfig>,
    ) -> DeserializeContext<'_> {
        DeserializeContext {
            de_options: self.de_options,
            root_value: self.root_value,
            path: Pointer(&self.path).join(path),
            patched_current_value: None,
            current_config: self.current_config,
            location_in_config,
            errors: self.errors,
        }
    }

    fn borrow(&mut self) -> DeserializeContext<'_> {
        DeserializeContext {
            de_options: self.de_options,
            root_value: self.root_value,
            path: self.path.clone(),
            patched_current_value: self.patched_current_value,
            current_config: self.current_config,
            location_in_config: self.location_in_config,
            errors: self.errors,
        }
    }

    /// Allows to pretend that `current_value` is as supplied.
    fn patched<'s>(&'s mut self, current_value: &'s WithOrigin) -> DeserializeContext<'s> {
        DeserializeContext {
            de_options: self.de_options,
            root_value: self.root_value,
            path: self.path.clone(),
            patched_current_value: Some(current_value),
            current_config: self.current_config,
            location_in_config: self.location_in_config,
            errors: self.errors,
        }
    }

    fn current_value(&self) -> Option<&'a WithOrigin> {
        self.patched_current_value
            .or_else(|| self.root_value.get(Pointer(&self.path)))
    }

    fn current_value_deserializer(
        &self,
        name: &'static str,
    ) -> Result<ValueDeserializer<'a>, ErrorWithOrigin> {
        if let Some(value) = self.current_value() {
            Ok(ValueDeserializer::new(value, self.de_options))
        } else {
            Err(DeError::missing_field(name))
        }
    }

    /// Returns context for a nested configuration.
    fn for_nested_config(&mut self, index: usize) -> DeserializeContext<'_> {
        let nested_meta = self.current_config.nested_configs.get(index).unwrap_or_else(|| {
            panic!("Internal error: called `for_nested_config()` with missing config index {index}")
        });
        let path = nested_meta.name;
        DeserializeContext {
            current_config: nested_meta.meta,
            ..self.child(path, None)
        }
    }

    fn for_param(&mut self, index: usize) -> (DeserializeContext<'_>, &'static ParamMetadata) {
        let param = self.current_config.params.get(index).unwrap_or_else(|| {
            panic!("Internal error: called `for_param()` with missing param index {index}")
        });
        (
            self.child(param.name, Some(LocationInConfig::Param(index))),
            param,
        )
    }

    #[cold]
    fn push_error(&mut self, err: ErrorWithOrigin) {
        let inner = match err.inner {
            LowLevelError::Json(err) => err,
            LowLevelError::InvalidArray | LowLevelError::InvalidObject => return,
        };

        let mut origin = err.origin;
        if matches!(origin.as_ref(), ValueOrigin::Unknown) {
            if let Some(val) = self.current_value() {
                origin = val.origin.clone();
            }
        }

        self.errors.push(ParseError {
            inner,
            path: self.path.clone(),
            origin,
            config: self.current_config,
            location_in_config: self.location_in_config,
        });
    }
}

/// Methods used in proc macros. Not a part of public API.
#[doc(hidden)]
impl DeserializeContext<'_> {
    pub fn deserialize_nested_config<T: DeserializeConfig>(
        &mut self,
        index: usize,
        default_fn: Option<fn() -> T>,
    ) -> Option<T> {
        let child_ctx = self.for_nested_config(index);
        if child_ctx.current_value().is_none() {
            if let Some(default) = default_fn {
                return Some(default());
            }
        }
        T::deserialize_config(child_ctx)
    }

    pub fn deserialize_param<T: 'static>(&mut self, index: usize) -> Option<T> {
        let (mut child_ctx, param) = self.for_param(index);

        // Coerce value to the expected type.
        let maybe_coerced = child_ctx
            .current_value()
            .and_then(|val| val.coerce_value_type(param.expecting));
        let mut child_ctx = if let Some(coerced) = &maybe_coerced {
            child_ctx.patched(coerced)
        } else {
            child_ctx
        };

        match param
            .deserializer
            .deserialize_param(child_ctx.borrow(), param)
        {
            Ok(param) => Some(
                *param
                    .downcast()
                    .expect("Internal error: deserializer output has wrong type"),
            ),
            Err(err) => {
                child_ctx.push_error(err);
                None
            }
        }
    }
}

impl WithOrigin {
    // TODO: log coercion errors
    fn coerce_value_type(&self, expecting: BasicTypes) -> Option<Self> {
        const STRUCTURED: BasicTypes = BasicTypes::ARRAY.or(BasicTypes::OBJECT);

        let Value::String(str) = &self.inner else {
            return None; // we only know how to coerce strings so far
        };

        // Attempt to transform the type to the expected type
        match expecting {
            // We intentionally use exact comparisons; if a type supports multiple primitive representations,
            // we do nothing.
            BasicTypes::BOOL => {
                if let Ok(bool_value) = str.parse::<bool>() {
                    return Some(Self::new(Value::Bool(bool_value), self.origin.clone()));
                }
            }
            BasicTypes::INTEGER | BasicTypes::FLOAT => {
                if let Ok(number) = str.parse::<serde_json::Number>() {
                    return Some(Self::new(Value::Number(number), self.origin.clone()));
                }
            }

            ty if STRUCTURED.contains(ty) => {
                let Ok(val) = serde_json::from_str::<serde_json::Value>(str) else {
                    return None;
                };
                let is_value_supported = (val.is_array() && ty.contains(BasicTypes::ARRAY))
                    || (val.is_object() && ty.contains(BasicTypes::OBJECT));
                if is_value_supported {
                    let root_origin = Arc::new(ValueOrigin::Synthetic {
                        source: self.origin.clone(),
                        transform: "parsed JSON string".into(),
                    });
                    return Some(Json::map_value(val, &root_origin, String::new()));
                }
            }
            _ => { /* do nothing */ }
        }
        None
    }
}

/// Deserializes this configuration from the provided context.
pub trait DeserializeConfig: DescribeConfig + Sized {
    /// Performs deserialization. If it fails, the method should return `None` and maybe add
    /// errors to the context.
    fn deserialize_config(ctx: DeserializeContext<'_>) -> Option<Self>;
}<|MERGE_RESOLUTION|>--- conflicted
+++ resolved
@@ -47,15 +47,9 @@
 pub use self::{
     deserializer::DeserializerOptions,
     macros::Serde,
-<<<<<<< HEAD
     param::{DeserializeParam, Optional, OrString, Qualified, Serde, WellKnown, WithDefault},
     repeated::{Delimited, Repeated},
-=======
-    param::{
-        Delimited, DeserializeParam, Optional, OrString, Qualified, Serde, WellKnown, WithDefault,
-    },
     units::WithUnit,
->>>>>>> 5c2fd5c4
 };
 use crate::{
     error::{ErrorWithOrigin, LocationInConfig, LowLevelError},
