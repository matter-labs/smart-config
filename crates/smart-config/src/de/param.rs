//! Parameter deserializers.

use std::{
    any, fmt,
    num::{
        NonZeroI16, NonZeroI32, NonZeroI64, NonZeroI8, NonZeroIsize, NonZeroU16, NonZeroU32,
        NonZeroU64, NonZeroU8, NonZeroUsize,
    },
    path::PathBuf,
    str::FromStr,
<<<<<<< HEAD
    time::Duration,
=======
    sync::Arc,
>>>>>>> 5c2fd5c4
};

use serde::{
    de::{DeserializeOwned, Error as DeError},
    Deserialize,
};

use crate::{
    de::{deserializer::ValueDeserializer, DeserializeContext},
    error::ErrorWithOrigin,
<<<<<<< HEAD
    metadata::{BasicTypes, ParamMetadata, SizeUnit, TimeUnit, TypeQualifiers},
    value::{Value, WithOrigin},
    ByteSize,
=======
    metadata::{BasicTypes, ParamMetadata, TypeQualifiers},
    value::{Value, ValueOrigin, WithOrigin},
>>>>>>> 5c2fd5c4
};

/// Deserializes a parameter of the specified type.
///
/// # Implementations
///
/// ## Basic implementations
///
/// - [`Serde`] allows deserializing any type implementing [`serde::Deserialize`].
/// - [`TimeUnit`](crate::metadata::TimeUnit) deserializes [`Duration`](std::time::Duration)
///   from a numeric value that has the specified unit of measurement
/// - [`SizeUnit`](crate::metadata::SizeUnit) similarly deserializes [`ByteSize`](crate::ByteSize)
/// - [`WithUnit`](super::WithUnit) deserializes `Duration`s / `ByteSize`s as an integer + unit of measurement
///   (either in a string or object form).
///
/// ## Decorators
///
/// - [`Optional`] decorates a deserializer for `T` turning it into a deserializer for `Option<T>`
/// - [`WithDefault`] adds a default value used if the input is missing
/// - [`Delimited`](super::Delimited) allows deserializing arrays from a delimited string (e.g., comma-delimited)
/// - [`OrString`] allows to switch between structured and string deserialization
pub trait DeserializeParam<T>: fmt::Debug + Send + Sync + 'static {
    /// Describes which parameter this deserializer is expecting.
    const EXPECTING: BasicTypes;

    /// Additional info about the deserialized type, e.g., extended description.
    fn type_qualifiers(&self) -> TypeQualifiers {
        TypeQualifiers::default()
    }

    /// Performs deserialization given the context and param metadata.
    ///
    /// # Errors
    ///
    /// Returns an error if a param cannot be deserialized, e.g. if it has an incorrect type.
    fn deserialize_param(
        &self,
        ctx: DeserializeContext<'_>,
        param: &'static ParamMetadata,
    ) -> Result<T, ErrorWithOrigin>;
}

/// Parameter type with well-known [deserializer](DeserializeParam).
///
/// Conceptually, this means that the type is known to behave well when deserializing data from a [`Value`]
/// (ordinarily, using [`serde::Deserialize`]).
///
/// # Implementations
///
/// Basic well-known types include:
///
/// - `bool`
/// - [`String`]
/// - [`PathBuf`]
/// - Signed and unsigned integers, including non-zero variants
/// - `f32`, `f64`
///
/// These types use [`Serde`] deserializer.
///
<<<<<<< HEAD
/// - [`Option`]
/// - [`Vec`], arrays
/// - [`HashSet`], [`BTreeSet`]
/// - [`HashMap`], [`BTreeMap`]
=======
/// `WellKnown` is also implemented for more complex types:
///
/// | Rust type | Deserializer | Expected JSON |
/// |:-----------|:-------------|:----------------|
/// | [`Duration`](std::time::Duration) | [`WithUnit`](super::WithUnit) | string or object |
/// | [`ByteSize`](crate::ByteSize) | [`WithUnit`](super::WithUnit) | string or object |
/// | [`Option`] | [`Optional`] | value, or `null`, or nothing |
/// | [`Vec`], `[_; N]`, [`HashSet`](std::collections::HashSet), [`BTreeSet`](std::collections::BTreeSet) | _ | array |
/// | [`HashMap`](std::collections::HashMap), [`BTreeMap`](std::collections::BTreeSet) | _ | object |
>>>>>>> 5c2fd5c4
#[diagnostic::on_unimplemented(
    message = "`{Self}` param cannot be deserialized",
    note = "Add #[config(with = _)] attribute to specify deserializer to use",
    note = "If `{Self}` is a config, add #[config(nest)] or #[config(flatten)]"
)]
pub trait WellKnown: Sized {
    /// Type of the deserializer used for this type.
    type Deserializer: DeserializeParam<Self>;
    /// Deserializer instance.
    const DE: Self::Deserializer;
}

impl<T: WellKnown> DeserializeParam<T> for () {
    const EXPECTING: BasicTypes = <T::Deserializer as DeserializeParam<T>>::EXPECTING;

    fn type_qualifiers(&self) -> TypeQualifiers {
        T::DE.type_qualifiers()
    }

    fn deserialize_param(
        &self,
        ctx: DeserializeContext<'_>,
        param: &'static ParamMetadata,
    ) -> Result<T, ErrorWithOrigin> {
        T::DE.deserialize_param(ctx, param)
    }
}

/// Deserializer powered by `serde`. Usually created with the help of [`Serde!`](crate::Serde!) macro;
/// see its docs for the examples of usage.
pub struct Serde<const EXPECTING: u8>;

impl<const EXPECTING: u8> fmt::Debug for Serde<EXPECTING> {
    fn fmt(&self, formatter: &mut fmt::Formatter<'_>) -> fmt::Result {
        formatter
            .debug_tuple("Serde")
            .field(&BasicTypes::from_raw(EXPECTING))
            .finish()
    }
}

impl<T: DeserializeOwned, const EXPECTING: u8> DeserializeParam<T> for Serde<EXPECTING> {
    const EXPECTING: BasicTypes = BasicTypes::from_raw(EXPECTING);

    fn deserialize_param(
        &self,
        ctx: DeserializeContext<'_>,
        param: &'static ParamMetadata,
    ) -> Result<T, ErrorWithOrigin> {
        let expecting = BasicTypes::from_raw(EXPECTING);
        let Some(current_value) = ctx.current_value() else {
            return Err(DeError::missing_field(param.name));
        };

        let deserializer = ValueDeserializer::new(current_value, ctx.de_options);
        let type_matches = deserializer.value().is_supported_by(expecting);
        if !type_matches {
            return Err(deserializer.invalid_type(&expecting.to_string()));
        }
        T::deserialize(deserializer)
    }
}

impl WellKnown for bool {
    type Deserializer = super::Serde![bool];
    const DE: Self::Deserializer = super::Serde![bool];
}

impl WellKnown for String {
    type Deserializer = super::Serde![str];
    const DE: Self::Deserializer = super::Serde![str];
}

impl WellKnown for PathBuf {
    type Deserializer = Qualified<super::Serde![str]>;
    const DE: Self::Deserializer = Qualified::new(super::Serde![str], "filesystem path");
}

impl WellKnown for f32 {
    type Deserializer = super::Serde![float];
    const DE: Self::Deserializer = super::Serde![float];
}

impl WellKnown for f64 {
    type Deserializer = super::Serde![float];
    const DE: Self::Deserializer = super::Serde![float];
}

macro_rules! impl_well_known_int {
    ($($int:ty),+) => {
        $(
        impl WellKnown for $int {
            type Deserializer = super::Serde![int];
            const DE: Self::Deserializer = super::Serde![int];
        }
        )+
    };
}

impl_well_known_int!(u8, i8, u16, i16, u32, i32, u64, i64, u128, i128, usize, isize);
impl_well_known_int!(
    NonZeroU8,
    NonZeroI8,
    NonZeroU16,
    NonZeroI16,
    NonZeroU32,
    NonZeroI32,
    NonZeroU64,
    NonZeroI64,
    NonZeroUsize,
    NonZeroIsize
);

impl<T: WellKnown> WellKnown for Option<T> {
    type Deserializer = Optional<T::Deserializer>;
    const DE: Self::Deserializer = Optional(T::DE);
}

<<<<<<< HEAD
=======
// FIXME: reconsider; might be bogus
impl<T: WellKnown + DeserializeOwned> WellKnown for Vec<T> {
    type Deserializer = super::Serde![array];
    const DE: Self::Deserializer = super::Serde![array];
}

impl<T, const N: usize> WellKnown for [T; N]
where
    [T; N]: DeserializeOwned, // `serde` implements `Deserialize` for separate lengths rather for generics
{
    type Deserializer = Qualified<super::Serde![array]>;
    const DE: Self::Deserializer = Qualified::new(super::Serde![array], "fixed-size array");
}

// Heterogeneous tuples don't look like a good idea to mark as well-known because they wouldn't look well-structured
// (it'd be better to define either multiple params or a struct param).

impl<T, S> WellKnown for HashSet<T, S>
where
    T: Eq + Hash + DeserializeOwned + WellKnown,
    S: 'static + Default + BuildHasher,
{
    type Deserializer = Qualified<super::Serde![array]>;
    const DE: Self::Deserializer = Qualified::new(super::Serde![array], "set");
}

impl<T> WellKnown for BTreeSet<T>
where
    T: Eq + Ord + DeserializeOwned + WellKnown,
{
    type Deserializer = Qualified<super::Serde![array]>;
    const DE: Self::Deserializer = Qualified::new(super::Serde![array], "set");
}

/// Keys are intentionally restricted by [`FromStr`] in order to prevent runtime errors when dealing with keys
/// that do not serialize to strings.
impl<K, V, S> WellKnown for HashMap<K, V, S>
where
    K: 'static + DeserializeOwned + Eq + Hash + FromStr,
    V: DeserializeOwned + WellKnown,
    S: 'static + Default + BuildHasher,
{
    type Deserializer = Qualified<super::Serde![object]>;
    const DE: Self::Deserializer = Qualified::new(super::Serde![object], "map");
}

impl<K, V> WellKnown for BTreeMap<K, V>
where
    K: 'static + DeserializeOwned + Eq + Ord + FromStr,
    V: DeserializeOwned + WellKnown,
{
    type Deserializer = Qualified<super::Serde![object]>;
    const DE: Self::Deserializer = Qualified::new(super::Serde![object], "map");
}

>>>>>>> 5c2fd5c4
/// [Deserializer](DeserializeParam) decorator that provides additional [qualifiers](TypeQualifiers)
/// for the deserialized type.
#[derive(Debug)]
pub struct Qualified<De> {
    inner: De,
    // Cannot use `TypeQualifiers` directly because it wouldn't allow to drop the type in const contexts.
    description: &'static str,
}

impl<De> Qualified<De> {
    /// Creates a new instance with the extended type description.
    pub const fn new(inner: De, description: &'static str) -> Self {
        Self { inner, description }
    }
}

impl<T, De> DeserializeParam<T> for Qualified<De>
where
    De: DeserializeParam<T>,
{
    const EXPECTING: BasicTypes = <De as DeserializeParam<T>>::EXPECTING;

    fn type_qualifiers(&self) -> TypeQualifiers {
        TypeQualifiers::new(self.description)
    }

    fn deserialize_param(
        &self,
        ctx: DeserializeContext<'_>,
        param: &'static ParamMetadata,
    ) -> Result<T, ErrorWithOrigin> {
        self.inner.deserialize_param(ctx, param)
    }
}

/// Deserializer decorator that defaults to the provided value if the input for the param is missing.
pub struct WithDefault<T, D> {
    inner: D,
    default: fn() -> T,
}

impl<T: 'static, D: fmt::Debug> fmt::Debug for WithDefault<T, D> {
    fn fmt(&self, formatter: &mut fmt::Formatter<'_>) -> fmt::Result {
        formatter
            .debug_struct("WithDefault")
            .field("inner", &self.inner)
            .field("type", &any::type_name::<T>())
            .finish_non_exhaustive()
    }
}

impl<T: 'static, De: DeserializeParam<T>> WithDefault<T, De> {
    /// Creates a new instance.
    pub const fn new(inner: De, default: fn() -> T) -> Self {
        Self { inner, default }
    }
}

impl<T: 'static, De: DeserializeParam<T>> DeserializeParam<T> for WithDefault<T, De> {
    const EXPECTING: BasicTypes = De::EXPECTING;

    fn type_qualifiers(&self) -> TypeQualifiers {
        self.inner.type_qualifiers()
    }

    fn deserialize_param(
        &self,
        ctx: DeserializeContext<'_>,
        param: &'static ParamMetadata,
    ) -> Result<T, ErrorWithOrigin> {
        if ctx.current_value().is_some() {
            self.inner.deserialize_param(ctx, param)
        } else {
            Ok((self.default)())
        }
    }
}

/// Deserializer decorator that wraps the output of the underlying decorator in `Some` and returns `None`
/// if the input for the param is missing.
#[derive(Debug)]
pub struct Optional<De>(pub De);

impl<T, De: DeserializeParam<T>> DeserializeParam<Option<T>> for Optional<De> {
    const EXPECTING: BasicTypes = De::EXPECTING;

    fn deserialize_param(
        &self,
        ctx: DeserializeContext<'_>,
        param: &'static ParamMetadata,
    ) -> Result<Option<T>, ErrorWithOrigin> {
        let current_value = ctx.current_value().map(|val| &val.inner);
        if matches!(current_value, None | Some(Value::Null)) {
            return Ok(None);
        }
        self.0.deserialize_param(ctx, param).map(Some)
    }
}

<<<<<<< HEAD
impl TimeUnit {
    fn overflow_err(self, raw_val: u64) -> serde_json::Error {
        let plural = self.plural();
        DeError::custom(format!(
            "{raw_val} {plural} does not fit into `u64` when converted to seconds"
        ))
    }
}

/// Supports deserializing a [`Duration`] from a number, with `self` being the unit of measurement.
///
/// # Examples
///
/// ```
/// # use std::time::Duration;
/// # use smart_config::{metadata::TimeUnit, DescribeConfig, DeserializeConfig};
/// use smart_config::testing;
///
/// #[derive(DescribeConfig, DeserializeConfig)]
/// struct TestConfig {
///     #[config(with = TimeUnit::Millis)]
///     time_ms: Duration,
/// }
///
/// let source = smart_config::config!("time_ms": 100);
/// let config = testing::test::<TestConfig>(source)?;
/// assert_eq!(config.time_ms, Duration::from_millis(100));
/// # anyhow::Ok(())
/// ```
impl DeserializeParam<Duration> for TimeUnit {
    const EXPECTING: BasicTypes = BasicTypes::INTEGER;

    fn type_qualifiers(&self) -> TypeQualifiers {
        TypeQualifiers::new("time duration").with_unit((*self).into())
    }
=======
/// Deserializer for enum tags.
#[doc(hidden)] // Implementation detail
#[derive(Debug)]
pub struct TagDeserializer {
    expected: &'static [&'static str],
    default_value: Option<&'static str>,
}

impl TagDeserializer {
    pub const fn new(
        expected: &'static [&'static str],
        default_value: Option<&'static str>,
    ) -> Self {
        Self {
            expected,
            default_value,
        }
    }
}

impl DeserializeParam<&'static str> for TagDeserializer {
    const EXPECTING: BasicTypes = BasicTypes::STRING;
>>>>>>> 5c2fd5c4

    fn deserialize_param(
        &self,
        ctx: DeserializeContext<'_>,
        param: &'static ParamMetadata,
<<<<<<< HEAD
    ) -> Result<Duration, ErrorWithOrigin> {
        const SECONDS_IN_MINUTE: u64 = 60;
        const SECONDS_IN_HOUR: u64 = 3_600;
        const SECONDS_IN_DAY: u64 = 86_400;

        let deserializer = ctx.current_value_deserializer(param.name)?;
        let raw_value = u64::deserialize(deserializer)?;
        Ok(match self {
            Self::Millis => Duration::from_millis(raw_value),
            Self::Seconds => Duration::from_secs(raw_value),
            Self::Minutes => {
                let val = raw_value
                    .checked_mul(SECONDS_IN_MINUTE)
                    .ok_or_else(|| deserializer.enrich_err(self.overflow_err(raw_value)))?;
                Duration::from_secs(val)
            }
            Self::Hours => {
                let val = raw_value
                    .checked_mul(SECONDS_IN_HOUR)
                    .ok_or_else(|| deserializer.enrich_err(self.overflow_err(raw_value)))?;
                Duration::from_secs(val)
            }
            Self::Days => {
                let val = raw_value
                    .checked_mul(SECONDS_IN_DAY)
                    .ok_or_else(|| deserializer.enrich_err(self.overflow_err(raw_value)))?;
                Duration::from_secs(val)
            }
        })
    }
}

/// Supports deserializing a [`ByteSize`] from a number, with `self` being the unit of measurement.
=======
    ) -> Result<&'static str, ErrorWithOrigin> {
        let s = if let Some(current_value) = ctx.current_value() {
            String::deserialize(ValueDeserializer::new(current_value, ctx.de_options))?
        } else if let Some(default) = self.default_value {
            return Ok(default);
        } else {
            return Err(DeError::missing_field(param.name));
        };

        self.expected
            .iter()
            .copied()
            .find(|&variant| variant == s)
            .ok_or_else(|| {
                let err = DeError::unknown_variant(&s, self.expected);
                let origin = ctx
                    .current_value()
                    .map(|val| val.origin.clone())
                    .unwrap_or_default();
                ErrorWithOrigin::new(err, origin)
            })
    }
}

/// Deserializer that supports either an array of values, or a string in which values are delimited
/// by the specified separator.
>>>>>>> 5c2fd5c4
///
/// # Examples
///
/// ```
<<<<<<< HEAD
/// # use std::time::Duration;
/// # use smart_config::{metadata::SizeUnit, DescribeConfig, DeserializeConfig, ByteSize};
/// use smart_config::testing;
///
/// #[derive(DescribeConfig, DeserializeConfig)]
/// struct TestConfig {
///     #[config(with = SizeUnit::MiB)]
///     size_mb: ByteSize,
/// }
///
/// let source = smart_config::config!("size_mb": 4);
/// let config = testing::test::<TestConfig>(source)?;
/// assert_eq!(config.size_mb, ByteSize(4 << 20));
/// # anyhow::Ok(())
/// ```
impl DeserializeParam<ByteSize> for SizeUnit {
    const EXPECTING: BasicTypes = BasicTypes::INTEGER;

    fn type_qualifiers(&self) -> TypeQualifiers {
        TypeQualifiers::new("byte size").with_unit((*self).into())
=======
/// use std::{collections::HashSet, path::PathBuf};
/// use smart_config::{de, testing, DescribeConfig, DeserializeConfig};
///
/// #[derive(DescribeConfig, DeserializeConfig)]
/// struct TestConfig {
///     #[config(default, with = de::Delimited(","))]
///     strings: Vec<String>,
///     // More complex types are supported as well
///     #[config(with = de::Delimited(":"))]
///     paths: Vec<PathBuf>,
///     // ...and more complex collections (here together with string -> number coercion)
///     #[config(with = de::Delimited(";"))]
///     ints: HashSet<u64>,
/// }
///
/// let sample = smart_config::config!(
///     "strings": ["test", "string"], // standard array value is still supported
///     "paths": "/usr/bin:/usr/local/bin",
///     "ints": "12;34;12",
/// );
/// let config: TestConfig = testing::test(sample)?;
/// assert_eq!(config.strings.len(), 2);
/// assert_eq!(config.strings[0], "test");
/// assert_eq!(config.paths.len(), 2);
/// assert_eq!(config.paths[1].as_os_str(), "/usr/local/bin");
/// assert_eq!(config.ints, HashSet::from([12, 34]));
/// # anyhow::Ok(())
/// ```
///
/// The wrapping logic is smart enough to catch in compile time an attempt to apply `Delimited` to a type
/// that cannot be deserialized from an array:
///
/// ```compile_fail
/// use smart_config::{de, DescribeConfig, DeserializeConfig};
///
/// #[derive(DescribeConfig, DeserializeConfig)]
/// struct Fail {
///     // will fail with "evaluation of `<Delimited as DeserializeParam<u64>>::EXPECTING` failed"
///     #[config(default, with = de::Delimited(","))]
///     test: u64,
/// }
/// ```
#[derive(Debug)]
pub struct Delimited(pub &'static str);

impl<T: DeserializeOwned + WellKnown> DeserializeParam<T> for Delimited {
    const EXPECTING: BasicTypes = {
        let base = <T::Deserializer as DeserializeParam<T>>::EXPECTING;
        assert!(
            base.contains(BasicTypes::ARRAY),
            "can only apply `Delimited` to types that support deserialization from array"
        );
        base.or(BasicTypes::STRING)
    };

    fn type_qualifiers(&self) -> TypeQualifiers {
        TypeQualifiers::dynamic(format!("using {:?} delimiter", self.0))
>>>>>>> 5c2fd5c4
    }

    fn deserialize_param(
        &self,
<<<<<<< HEAD
        ctx: DeserializeContext<'_>,
        param: &'static ParamMetadata,
    ) -> Result<ByteSize, ErrorWithOrigin> {
        let deserializer = ctx.current_value_deserializer(param.name)?;
        let raw_value = u64::deserialize(deserializer)?;
        ByteSize::checked(raw_value, *self).ok_or_else(|| {
            let err = DeError::custom(format!(
                "{raw_value} {unit} does not fit into `u64`",
                unit = self.plural()
            ));
            deserializer.enrich_err(err)
        })
=======
        mut ctx: DeserializeContext<'_>,
        param: &'static ParamMetadata,
    ) -> Result<T, ErrorWithOrigin> {
        let Some(WithOrigin {
            inner: Value::String(s),
            origin,
        }) = ctx.current_value()
        else {
            return T::DE.deserialize_param(ctx, param);
        };

        let array_origin = Arc::new(ValueOrigin::Synthetic {
            source: origin.clone(),
            transform: format!("{:?}-delimited string", self.0),
        });
        let array_items = s.split(self.0).enumerate().map(|(i, part)| {
            let item_origin = ValueOrigin::Path {
                source: array_origin.clone(),
                path: i.to_string(),
            };
            WithOrigin::new(Value::String(part.to_owned()), Arc::new(item_origin))
        });
        let array = WithOrigin::new(Value::Array(array_items.collect()), array_origin);
        T::DE.deserialize_param(ctx.patched(&array), param)
>>>>>>> 5c2fd5c4
    }
}

/// Deserializer that supports parsing either from a default format (usually an object or array) via [`Deserialize`](serde::Deserialize),
/// or from string via [`FromStr`].
///
/// # Examples
///
/// ```
/// # use std::{collections::HashSet, str::FromStr};
/// use anyhow::Context as _;
/// # use serde::Deserialize;
/// use smart_config::{de, testing, DescribeConfig, DeserializeConfig};
///
/// #[derive(Deserialize)]
/// #[serde(transparent)]
/// struct MySet(HashSet<u64>);
///
/// impl FromStr for MySet {
///     type Err = anyhow::Error;
///
///     fn from_str(s: &str) -> Result<Self, Self::Err> {
///         s.split(',')
///             .map(|part| part.trim().parse().context("invalid value"))
///             .collect::<anyhow::Result<_>>()
///             .map(Self)
///     }
/// }
///
/// #[derive(DescribeConfig, DeserializeConfig)]
/// struct TestConfig {
///     #[config(with = de::OrString(de::Serde![array]))]
///     value: MySet,
/// }
///
/// let sample = smart_config::config!("value": "2, 3, 2");
/// let config: TestConfig = testing::test(sample)?;
/// assert_eq!(config.value.0, HashSet::from([2, 3]));
///
/// // Parsing from array works, too
/// let sample = smart_config::config!("value": [2, 3, 2]);
/// let config: TestConfig = testing::test(sample)?;
/// assert_eq!(config.value.0, HashSet::from([2, 3]));
/// # anyhow::Ok(())
/// ```
#[derive(Debug)]
pub struct OrString<De>(pub De);

impl<T, De> DeserializeParam<T> for OrString<De>
where
    T: FromStr,
    T::Err: fmt::Display,
    De: DeserializeParam<T>,
{
    const EXPECTING: BasicTypes = <De as DeserializeParam<T>>::EXPECTING.or(BasicTypes::STRING);

    fn deserialize_param(
        &self,
        ctx: DeserializeContext<'_>,
        param: &'static ParamMetadata,
    ) -> Result<T, ErrorWithOrigin> {
        let Some(WithOrigin {
            inner: Value::String(s),
            origin,
        }) = ctx.current_value()
        else {
            return self.0.deserialize_param(ctx, param);
        };

        T::from_str(s).map_err(|err| {
            let err = serde_json::Error::custom(err);
            ErrorWithOrigin::json(err, origin.clone())
        })
    }
}<|MERGE_RESOLUTION|>--- conflicted
+++ resolved
@@ -8,29 +8,15 @@
     },
     path::PathBuf,
     str::FromStr,
-<<<<<<< HEAD
-    time::Duration,
-=======
-    sync::Arc,
->>>>>>> 5c2fd5c4
 };
 
-use serde::{
-    de::{DeserializeOwned, Error as DeError},
-    Deserialize,
-};
+use serde::de::{DeserializeOwned, Error as DeError};
 
 use crate::{
     de::{deserializer::ValueDeserializer, DeserializeContext},
     error::ErrorWithOrigin,
-<<<<<<< HEAD
-    metadata::{BasicTypes, ParamMetadata, SizeUnit, TimeUnit, TypeQualifiers},
+    metadata::{BasicTypes, ParamMetadata, TypeQualifiers},
     value::{Value, WithOrigin},
-    ByteSize,
-=======
-    metadata::{BasicTypes, ParamMetadata, TypeQualifiers},
-    value::{Value, ValueOrigin, WithOrigin},
->>>>>>> 5c2fd5c4
 };
 
 /// Deserializes a parameter of the specified type.
@@ -90,12 +76,6 @@
 ///
 /// These types use [`Serde`] deserializer.
 ///
-<<<<<<< HEAD
-/// - [`Option`]
-/// - [`Vec`], arrays
-/// - [`HashSet`], [`BTreeSet`]
-/// - [`HashMap`], [`BTreeMap`]
-=======
 /// `WellKnown` is also implemented for more complex types:
 ///
 /// | Rust type | Deserializer | Expected JSON |
@@ -103,9 +83,8 @@
 /// | [`Duration`](std::time::Duration) | [`WithUnit`](super::WithUnit) | string or object |
 /// | [`ByteSize`](crate::ByteSize) | [`WithUnit`](super::WithUnit) | string or object |
 /// | [`Option`] | [`Optional`] | value, or `null`, or nothing |
-/// | [`Vec`], `[_; N]`, [`HashSet`](std::collections::HashSet), [`BTreeSet`](std::collections::BTreeSet) | _ | array |
-/// | [`HashMap`](std::collections::HashMap), [`BTreeMap`](std::collections::BTreeSet) | _ | object |
->>>>>>> 5c2fd5c4
+/// | [`Vec`], `[_; N]`, [`HashSet`](std::collections::HashSet), [`BTreeSet`](std::collections::BTreeSet) | [`Repeated`](super::Repeated) | array |
+/// | [`HashMap`](std::collections::HashMap), [`BTreeMap`](std::collections::BTreeSet) | [`Repeated`](super::Repeated) | object |
 #[diagnostic::on_unimplemented(
     message = "`{Self}` param cannot be deserialized",
     note = "Add #[config(with = _)] attribute to specify deserializer to use",
@@ -224,64 +203,6 @@
     const DE: Self::Deserializer = Optional(T::DE);
 }
 
-<<<<<<< HEAD
-=======
-// FIXME: reconsider; might be bogus
-impl<T: WellKnown + DeserializeOwned> WellKnown for Vec<T> {
-    type Deserializer = super::Serde![array];
-    const DE: Self::Deserializer = super::Serde![array];
-}
-
-impl<T, const N: usize> WellKnown for [T; N]
-where
-    [T; N]: DeserializeOwned, // `serde` implements `Deserialize` for separate lengths rather for generics
-{
-    type Deserializer = Qualified<super::Serde![array]>;
-    const DE: Self::Deserializer = Qualified::new(super::Serde![array], "fixed-size array");
-}
-
-// Heterogeneous tuples don't look like a good idea to mark as well-known because they wouldn't look well-structured
-// (it'd be better to define either multiple params or a struct param).
-
-impl<T, S> WellKnown for HashSet<T, S>
-where
-    T: Eq + Hash + DeserializeOwned + WellKnown,
-    S: 'static + Default + BuildHasher,
-{
-    type Deserializer = Qualified<super::Serde![array]>;
-    const DE: Self::Deserializer = Qualified::new(super::Serde![array], "set");
-}
-
-impl<T> WellKnown for BTreeSet<T>
-where
-    T: Eq + Ord + DeserializeOwned + WellKnown,
-{
-    type Deserializer = Qualified<super::Serde![array]>;
-    const DE: Self::Deserializer = Qualified::new(super::Serde![array], "set");
-}
-
-/// Keys are intentionally restricted by [`FromStr`] in order to prevent runtime errors when dealing with keys
-/// that do not serialize to strings.
-impl<K, V, S> WellKnown for HashMap<K, V, S>
-where
-    K: 'static + DeserializeOwned + Eq + Hash + FromStr,
-    V: DeserializeOwned + WellKnown,
-    S: 'static + Default + BuildHasher,
-{
-    type Deserializer = Qualified<super::Serde![object]>;
-    const DE: Self::Deserializer = Qualified::new(super::Serde![object], "map");
-}
-
-impl<K, V> WellKnown for BTreeMap<K, V>
-where
-    K: 'static + DeserializeOwned + Eq + Ord + FromStr,
-    V: DeserializeOwned + WellKnown,
-{
-    type Deserializer = Qualified<super::Serde![object]>;
-    const DE: Self::Deserializer = Qualified::new(super::Serde![object], "map");
-}
-
->>>>>>> 5c2fd5c4
 /// [Deserializer](DeserializeParam) decorator that provides additional [qualifiers](TypeQualifiers)
 /// for the deserialized type.
 #[derive(Debug)]
@@ -378,263 +299,6 @@
             return Ok(None);
         }
         self.0.deserialize_param(ctx, param).map(Some)
-    }
-}
-
-<<<<<<< HEAD
-impl TimeUnit {
-    fn overflow_err(self, raw_val: u64) -> serde_json::Error {
-        let plural = self.plural();
-        DeError::custom(format!(
-            "{raw_val} {plural} does not fit into `u64` when converted to seconds"
-        ))
-    }
-}
-
-/// Supports deserializing a [`Duration`] from a number, with `self` being the unit of measurement.
-///
-/// # Examples
-///
-/// ```
-/// # use std::time::Duration;
-/// # use smart_config::{metadata::TimeUnit, DescribeConfig, DeserializeConfig};
-/// use smart_config::testing;
-///
-/// #[derive(DescribeConfig, DeserializeConfig)]
-/// struct TestConfig {
-///     #[config(with = TimeUnit::Millis)]
-///     time_ms: Duration,
-/// }
-///
-/// let source = smart_config::config!("time_ms": 100);
-/// let config = testing::test::<TestConfig>(source)?;
-/// assert_eq!(config.time_ms, Duration::from_millis(100));
-/// # anyhow::Ok(())
-/// ```
-impl DeserializeParam<Duration> for TimeUnit {
-    const EXPECTING: BasicTypes = BasicTypes::INTEGER;
-
-    fn type_qualifiers(&self) -> TypeQualifiers {
-        TypeQualifiers::new("time duration").with_unit((*self).into())
-    }
-=======
-/// Deserializer for enum tags.
-#[doc(hidden)] // Implementation detail
-#[derive(Debug)]
-pub struct TagDeserializer {
-    expected: &'static [&'static str],
-    default_value: Option<&'static str>,
-}
-
-impl TagDeserializer {
-    pub const fn new(
-        expected: &'static [&'static str],
-        default_value: Option<&'static str>,
-    ) -> Self {
-        Self {
-            expected,
-            default_value,
-        }
-    }
-}
-
-impl DeserializeParam<&'static str> for TagDeserializer {
-    const EXPECTING: BasicTypes = BasicTypes::STRING;
->>>>>>> 5c2fd5c4
-
-    fn deserialize_param(
-        &self,
-        ctx: DeserializeContext<'_>,
-        param: &'static ParamMetadata,
-<<<<<<< HEAD
-    ) -> Result<Duration, ErrorWithOrigin> {
-        const SECONDS_IN_MINUTE: u64 = 60;
-        const SECONDS_IN_HOUR: u64 = 3_600;
-        const SECONDS_IN_DAY: u64 = 86_400;
-
-        let deserializer = ctx.current_value_deserializer(param.name)?;
-        let raw_value = u64::deserialize(deserializer)?;
-        Ok(match self {
-            Self::Millis => Duration::from_millis(raw_value),
-            Self::Seconds => Duration::from_secs(raw_value),
-            Self::Minutes => {
-                let val = raw_value
-                    .checked_mul(SECONDS_IN_MINUTE)
-                    .ok_or_else(|| deserializer.enrich_err(self.overflow_err(raw_value)))?;
-                Duration::from_secs(val)
-            }
-            Self::Hours => {
-                let val = raw_value
-                    .checked_mul(SECONDS_IN_HOUR)
-                    .ok_or_else(|| deserializer.enrich_err(self.overflow_err(raw_value)))?;
-                Duration::from_secs(val)
-            }
-            Self::Days => {
-                let val = raw_value
-                    .checked_mul(SECONDS_IN_DAY)
-                    .ok_or_else(|| deserializer.enrich_err(self.overflow_err(raw_value)))?;
-                Duration::from_secs(val)
-            }
-        })
-    }
-}
-
-/// Supports deserializing a [`ByteSize`] from a number, with `self` being the unit of measurement.
-=======
-    ) -> Result<&'static str, ErrorWithOrigin> {
-        let s = if let Some(current_value) = ctx.current_value() {
-            String::deserialize(ValueDeserializer::new(current_value, ctx.de_options))?
-        } else if let Some(default) = self.default_value {
-            return Ok(default);
-        } else {
-            return Err(DeError::missing_field(param.name));
-        };
-
-        self.expected
-            .iter()
-            .copied()
-            .find(|&variant| variant == s)
-            .ok_or_else(|| {
-                let err = DeError::unknown_variant(&s, self.expected);
-                let origin = ctx
-                    .current_value()
-                    .map(|val| val.origin.clone())
-                    .unwrap_or_default();
-                ErrorWithOrigin::new(err, origin)
-            })
-    }
-}
-
-/// Deserializer that supports either an array of values, or a string in which values are delimited
-/// by the specified separator.
->>>>>>> 5c2fd5c4
-///
-/// # Examples
-///
-/// ```
-<<<<<<< HEAD
-/// # use std::time::Duration;
-/// # use smart_config::{metadata::SizeUnit, DescribeConfig, DeserializeConfig, ByteSize};
-/// use smart_config::testing;
-///
-/// #[derive(DescribeConfig, DeserializeConfig)]
-/// struct TestConfig {
-///     #[config(with = SizeUnit::MiB)]
-///     size_mb: ByteSize,
-/// }
-///
-/// let source = smart_config::config!("size_mb": 4);
-/// let config = testing::test::<TestConfig>(source)?;
-/// assert_eq!(config.size_mb, ByteSize(4 << 20));
-/// # anyhow::Ok(())
-/// ```
-impl DeserializeParam<ByteSize> for SizeUnit {
-    const EXPECTING: BasicTypes = BasicTypes::INTEGER;
-
-    fn type_qualifiers(&self) -> TypeQualifiers {
-        TypeQualifiers::new("byte size").with_unit((*self).into())
-=======
-/// use std::{collections::HashSet, path::PathBuf};
-/// use smart_config::{de, testing, DescribeConfig, DeserializeConfig};
-///
-/// #[derive(DescribeConfig, DeserializeConfig)]
-/// struct TestConfig {
-///     #[config(default, with = de::Delimited(","))]
-///     strings: Vec<String>,
-///     // More complex types are supported as well
-///     #[config(with = de::Delimited(":"))]
-///     paths: Vec<PathBuf>,
-///     // ...and more complex collections (here together with string -> number coercion)
-///     #[config(with = de::Delimited(";"))]
-///     ints: HashSet<u64>,
-/// }
-///
-/// let sample = smart_config::config!(
-///     "strings": ["test", "string"], // standard array value is still supported
-///     "paths": "/usr/bin:/usr/local/bin",
-///     "ints": "12;34;12",
-/// );
-/// let config: TestConfig = testing::test(sample)?;
-/// assert_eq!(config.strings.len(), 2);
-/// assert_eq!(config.strings[0], "test");
-/// assert_eq!(config.paths.len(), 2);
-/// assert_eq!(config.paths[1].as_os_str(), "/usr/local/bin");
-/// assert_eq!(config.ints, HashSet::from([12, 34]));
-/// # anyhow::Ok(())
-/// ```
-///
-/// The wrapping logic is smart enough to catch in compile time an attempt to apply `Delimited` to a type
-/// that cannot be deserialized from an array:
-///
-/// ```compile_fail
-/// use smart_config::{de, DescribeConfig, DeserializeConfig};
-///
-/// #[derive(DescribeConfig, DeserializeConfig)]
-/// struct Fail {
-///     // will fail with "evaluation of `<Delimited as DeserializeParam<u64>>::EXPECTING` failed"
-///     #[config(default, with = de::Delimited(","))]
-///     test: u64,
-/// }
-/// ```
-#[derive(Debug)]
-pub struct Delimited(pub &'static str);
-
-impl<T: DeserializeOwned + WellKnown> DeserializeParam<T> for Delimited {
-    const EXPECTING: BasicTypes = {
-        let base = <T::Deserializer as DeserializeParam<T>>::EXPECTING;
-        assert!(
-            base.contains(BasicTypes::ARRAY),
-            "can only apply `Delimited` to types that support deserialization from array"
-        );
-        base.or(BasicTypes::STRING)
-    };
-
-    fn type_qualifiers(&self) -> TypeQualifiers {
-        TypeQualifiers::dynamic(format!("using {:?} delimiter", self.0))
->>>>>>> 5c2fd5c4
-    }
-
-    fn deserialize_param(
-        &self,
-<<<<<<< HEAD
-        ctx: DeserializeContext<'_>,
-        param: &'static ParamMetadata,
-    ) -> Result<ByteSize, ErrorWithOrigin> {
-        let deserializer = ctx.current_value_deserializer(param.name)?;
-        let raw_value = u64::deserialize(deserializer)?;
-        ByteSize::checked(raw_value, *self).ok_or_else(|| {
-            let err = DeError::custom(format!(
-                "{raw_value} {unit} does not fit into `u64`",
-                unit = self.plural()
-            ));
-            deserializer.enrich_err(err)
-        })
-=======
-        mut ctx: DeserializeContext<'_>,
-        param: &'static ParamMetadata,
-    ) -> Result<T, ErrorWithOrigin> {
-        let Some(WithOrigin {
-            inner: Value::String(s),
-            origin,
-        }) = ctx.current_value()
-        else {
-            return T::DE.deserialize_param(ctx, param);
-        };
-
-        let array_origin = Arc::new(ValueOrigin::Synthetic {
-            source: origin.clone(),
-            transform: format!("{:?}-delimited string", self.0),
-        });
-        let array_items = s.split(self.0).enumerate().map(|(i, part)| {
-            let item_origin = ValueOrigin::Path {
-                source: array_origin.clone(),
-                path: i.to_string(),
-            };
-            WithOrigin::new(Value::String(part.to_owned()), Arc::new(item_origin))
-        });
-        let array = WithOrigin::new(Value::Array(array_items.collect()), array_origin);
-        T::DE.deserialize_param(ctx.patched(&array), param)
->>>>>>> 5c2fd5c4
     }
 }
 
